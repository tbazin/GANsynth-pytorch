--- conflicted
+++ resolved
@@ -18,18 +18,11 @@
 import torchaudio
 import torch.utils.data as data
 from torch.utils.data.sampler import Sampler
-<<<<<<< HEAD
 from torchvision import transforms
 from sklearn.preprocessing import LabelEncoder
 from .. import phase_operation
 from .. import spectrograms_helper as spec_helper
 from .. import spec_ops
-=======
-import torchvision.transforms as transforms
-from sklearn.preprocessing import LabelEncoder
-from .. import phase_operation
-from .. import spectrograms_helper as spec_helper
->>>>>>> 8402af65
 import functools
 
 from typing import Tuple, Optional, List, Union, Iterable, Callable
@@ -167,249 +160,9 @@
         return [sample, *categorical_target, metadata]
 
 
-<<<<<<< HEAD
 def channels_to_image(channels: Iterable[torch.Tensor]):
-=======
-def expand(t: torch.Tensor) -> torch.Tensor:
-    """"Repeat the last column of the input matrix twice"""
-    # FIXME uses a hardcoded value valid only
-    # for the duration of the NSynth samples
-    expand_vec = t.select(dim=2, index=125).unsqueeze(2)
-    expanded = torch.cat([t, expand_vec, expand_vec], dim=2)
-    return expanded
-
-
-def get_spectrogram_and_IF(sample: torch.Tensor, n_fft: int = 2048,
-                           hop_length: int = 512, use_mel_scale: bool = True
-                           ) -> Tuple[torch.Tensor, torch.Tensor]:
-    if sample.ndim == 1:
-        sample = sample.unsqueeze(0)
-    window_np = scipy.signal.get_window('hann', n_fft)
-    window = torch.as_tensor(window_np).to(sample.device).to(sample.dtype)
-    spec = torch.stft(sample, n_fft=n_fft, hop_length=hop_length,
-                      window=window)
-
-    # trim-off Nyquist frequency as advocated by GANSynth
-    spec = spec[:, :-1]
-
-    magnitude, angle = torchaudio.functional.magphase(spec)
-
-    logmagnitude = torch.log(magnitude + 1.0e-6)
-
-    IF = phase_operation.instantaneous_frequency(
-        angle, time_axis=2)
-
-    logmagnitude = expand(logmagnitude)
-    IF = expand(IF)
-    # return logmagnitude, IF
-
-    if use_mel_scale:
-        mel_logmagnitude, mel_IF = spec_helper.specgrams_to_melspecgrams(
-            logmagnitude, IF)
-        return mel_logmagnitude, mel_IF
-    else:
-        return logmagnitude, IF
-
-
-def channels_to_image(channels: List[torch.Tensor]):
->>>>>>> 8402af65
     """Reshape data into nn.Conv2D-compatible image shape"""
     channel_dimension = 1
     return torch.cat([channel.float().unsqueeze(channel_dimension)
                       for channel in channels],
-                     dim=channel_dimension)
-
-
-def to_spec_and_IF_image(sample: torch.Tensor, n_fft: int = 2048,
-                         hop_length: int = 512,
-<<<<<<< HEAD
-                         window_length: int = 2048,
-                         use_mel_scale: bool = True,
-                         lower_edge_hertz: float = 0.0,
-                         upper_edge_hertz: float = 16000 / 2.0,
-                         mel_break_frequency_hertz: float = (
-                             spec_ops._MEL_BREAK_FREQUENCY_HERTZ),
-                         mel_downscale: int = 1,
-                         sample_rate: int = 16000,
-                         linear_to_mel: Optional[torch.Tensor] = None
-                         ) -> torch.Tensor:
-    """Transforms wav samples to image-like mel-spectrograms [magnitude, IF]"""
-    spec_and_IF = spec_helper.get_spectrogram_and_IF(
-        sample, hop_length=hop_length, n_fft=n_fft,
-        sample_rate=sample_rate,
-        use_mel_scale=use_mel_scale,
-        lower_edge_hertz=lower_edge_hertz,
-        upper_edge_hertz=upper_edge_hertz,
-        mel_break_frequency_hertz=mel_break_frequency_hertz,
-        linear_to_mel=linear_to_mel
-        )
-=======
-                         use_mel_scale: bool = True) -> torch.Tensor:
-    """Transforms wav samples to image-like mel-spectrograms [magnitude, IF]"""
-    spec_and_IF = get_spectrogram_and_IF(
-        sample, hop_length=hop_length, n_fft=n_fft,
-        use_mel_scale=use_mel_scale)
->>>>>>> 8402af65
-    spec_and_IF_as_image_tensor = channels_to_image(spec_and_IF)
-    return spec_and_IF_as_image_tensor
-
-
-def make_to_spec_and_IF_image_transform(n_fft: int = 2048,
-                                        hop_length: int = 512,
-                                        use_mel_scale: bool = True):
-    to_image_transform = functools.partial(to_spec_and_IF_image,
-                                           n_fft=n_fft, hop_length=hop_length,
-                                           use_mel_scale=use_mel_scale)
-<<<<<<< HEAD
-    return transforms.Lambda(to_image_transform)
-=======
-    return transforms.Lambda(to_image_transform)
-
-
-class WavToSpectrogramDataLoader(torch.utils.data.DataLoader):
-    def __init__(self, dataset,
-                 batch_size: int = 1, shuffle: bool = False,
-                 sampler: Sampler = None,
-                 batch_sampler: Sampler = None,
-                 num_workers: int = 0, collate_fn=None,
-                 pin_memory: bool = False, drop_last: bool = False,
-                 timeout: float = 0,
-                 worker_init_fn: Callable[[int], None] = None,
-                 multiprocessing_context=None,
-                 n_fft: int = 2048, hop_length: int = 512,
-                 device: str = 'cpu',
-                 transform: Optional[object] = None,
-                 use_mel_scale: bool = True
-                 ):
-        super().__init__(dataset, batch_size=batch_size,
-                         shuffle=shuffle, sampler=sampler,
-                         batch_sampler=batch_sampler,
-                         num_workers=num_workers, collate_fn=collate_fn,
-                         pin_memory=pin_memory, drop_last=drop_last,
-                         timeout=timeout,
-                         worker_init_fn=worker_init_fn,
-                         multiprocessing_context=multiprocessing_context)
-        self.n_fft = n_fft
-        self.hop_length = hop_length
-        self.device = device
-        self.transform = transform
-        self.use_mel_scale = use_mel_scale
-
-    @property
-    def to_spec_and_IF_image_transform(self) -> transforms.Compose:
-        """Return a Transform to use for efficient data generation"""
-        my_transforms = []
-
-        if self.device is not None:
-            def to_device_collated(wav_and_targets):
-                wav = wav_and_targets[0].to(self.device)
-                targets = wav_and_targets[1:]
-                return [wav] + targets
-            my_transforms.append(to_device_collated)
-
-        to_image = functools.partial(to_spec_and_IF_image,
-                                     n_fft=self.n_fft,
-                                     hop_length=self.hop_length,
-                                     use_mel_scale=self.use_mel_scale)
-
-        def make_collated_transform(transform):
-            def collated_transform(data_and_targets):
-                transformed_data = transform(data_and_targets[0])
-                targets = data_and_targets[1:]
-                return [transformed_data] + targets
-            return collated_transform
-
-        my_transforms.append(make_collated_transform(to_image))
-
-        if self.transform is not None:
-            my_transforms.append(make_collated_transform(self.transform))
-
-        return transforms.Compose(my_transforms)
-
-    def __iter__(self):
-        wavforms_iterator = super().__iter__()
-        return map(self.to_spec_and_IF_image_transform,
-                   wavforms_iterator)
-
-
-def wavfile_to_spec_and_IF(audio_path: pathlib.Path,
-                           target_fs_hz: int = 16000,
-                           duration_s: float = 4,
-                           to_mono: bool = True,
-                           zero_pad: bool = True,
-                           use_mel_scale: bool = True
-                           ) -> torch.Tensor:
-    """Load and convert a single audio file"""
-    sample_audio, fs_hz = torchaudio.load_wav(audio_path,
-                                              channels_first=True)
-
-    # resample to target sampling frequency
-    if not fs_hz == target_fs_hz:
-        resampler = torchaudio.transforms.Resample(
-            orig_freq=fs_hz, new_freq=target_fs_hz)
-        sample_audio = resampler(sample_audio.cuda())
-
-    if to_mono:
-        sample_audio = sample_audio.sum(0)
-
-    # trim from beginning for the selected duration
-    duration_n = int(duration_s * target_fs_hz)
-
-    if zero_pad:
-        sample_duration_n = sample_audio.shape[-1]
-        padding_amount_n = max(duration_n - sample_duration_n, 0)
-        sample_audio = torch.nn.functional.pad(sample_audio,
-                                               (0, padding_amount_n))
-
-    sample_audio = sample_audio[:duration_n]
-
-    toFloat = transforms.Lambda(lambda x: (x / np.iinfo(np.int16).max))
-    sample_audio = toFloat(sample_audio)
-    spec, IF = get_spectrogram_and_IF(
-        sample_audio, use_mel_scale=use_mel_scale)
-    channel_dim = 1
-    spec = spec.unsqueeze(channel_dim)
-    IF = IF.unsqueeze(channel_dim)
-    spec_and_IF = torch.cat([spec,
-                             IF],
-                            dim=channel_dim)
-    return spec_and_IF
-
-
-def mask_phase(spec_and_IF: torch.Tensor,
-               threshold: float = -13,  # TODO(theis) define a proper threshold
-               min_value_spec: float = spec_helper.SPEC_THRESHOLD):
-    """
-    20200117(theis): threshold set at -13~~log(2e-6) since the
-    spectrograms returned by the NSynth dataset have minimum amplitude
-    spec_helpers.SPEC_THRESHOLD = log(1e-6)
-    """
-    if spec_and_IF.ndim == 3:
-        channel_dim = 0
-    elif spec_and_IF.ndim == 4:
-        channel_dim = 1
-    else:
-        raise ValueError(
-            f"Incorrect shape {spec_and_IF.shape} for parameter spec_and_IF")
-    spec = spec_and_IF.select(channel_dim, 0)
-    IF = spec_and_IF.select(channel_dim, 1)
-    mask = spec < threshold
-
-    spec_fill_value = np.log(min_value_spec)
-    spec.masked_fill_(mask, spec_fill_value)
-    IF.masked_fill_(mask, 0)
-    return spec_and_IF
-
-
-def make_masked_phase_transform(threshold: float = -13,  # TODO(theis) define a proper threshold
-                                min_value_spec: float = spec_helper.SPEC_THRESHOLD):
-    """
-    20200117(theis): threshold set at -13~~log(2e-6) since the
-    spectrograms returned by the NSynth dataset have minimum amplitude
-    spec_helpers.SPEC_THRESHOLD = log(1e-6)
-    """
-    partial_mask_phase = functools.partial(
-        mask_phase,
-        threshold=threshold, min_value_spec=min_value_spec)
-    return transforms.Lambda(partial_mask_phase)
->>>>>>> 8402af65
+                     dim=channel_dimension)